// Copyright 2016 Google Inc. All rights reserved.
//
// Licensed under the Apache License, Version 2.0 (the "License");
// you may not use this file except in compliance with the License.
// You may obtain a copy of the License at
//
//     http://www.apache.org/licenses/LICENSE-2.0
//
// Unless required by applicable law or agreed to in writing, software
// distributed under the License is distributed on an "AS IS" BASIS,
// WITHOUT WARRANTIES OR CONDITIONS OF ANY KIND, either express or implied.
// See the License for the specific language governing permissions and
// limitations under the License.

import Cocoa

@NSApplicationMain
class AppDelegate: NSObject, NSApplicationDelegate {

    var dispatcher: Dispatcher?
    var styleMap: StyleMap = StyleMap()

    func applicationWillFinishLaunching(_ aNotification: Notification) {

        guard let corePath = Bundle.main.path(forResource: "xi-core", ofType: "")
            else { fatalError("XI Core not found") }

        let dispatcher: Dispatcher = {
            let coreConnection = CoreConnection(path: corePath) { [weak self] (json: Any) -> Void in
                self?.handleCoreCmd(json)
            }

            return Dispatcher(coreConnection: coreConnection)
        }()

        self.dispatcher = dispatcher
    }
<<<<<<< HEAD
    
=======

    func newWindow() -> AppWindowController {
        let appWindowController = AppWindowController()
        appWindowController.dispatcher = dispatcher
        appWindowController.appDelegate = self
        appWindowController.showWindow(self)
        return appWindowController
    }

    // called by AppWindowController when window is created
    func registerTab(_ tab: String, controller: AppWindowController) {
        appWindowControllers[tab] = controller
    }

    // called by AppWindowController when window is closed
    func unregisterTab(_ tab: String) {
        appWindowControllers.removeValue(forKey: tab)
    }

>>>>>>> 832bdd55
    func handleCoreCmd(_ json: Any) {
        guard let obj = json as? [String : Any],
            let method = obj["method"] as? String,
            let params = obj["params"]
            else { print("unknown json from core:", json); return }

        handleRpc(method, params: params)
    }

    func handleRpc(_ method: String, params: Any) {
        switch method {
        case "update":
            if let obj = params as? [String : AnyObject], let update = obj["update"] as? [String : AnyObject] {
                guard let tab = obj["tab"] as? String
                    else { print("tab missing from update event"); return }
<<<<<<< HEAD
                
                for document in NSApplication.shared().orderedDocuments {
                    let doc = document as? Document
                    if doc?.tabName == tab {
                        doc?.update(update)
                    }
                }
=======
                guard let appWindowController = appWindowControllers[tab]
                    else { print("tab " + tab + " not registered"); return }
                appWindowController.editView.updateSafe(update: update)
            }
        case "scroll_to":
            if let obj = params as? [String : AnyObject], let line = obj["line"] as? Int, let col = obj["col"] as? Int {
                guard let tab = obj["tab"] as? String
                    else { print("tab missing from update event"); return }
                guard let appWindowController = appWindowControllers[tab]
                    else { print("tab " + tab + " not registered"); return }
                appWindowController.editView.scrollTo(line, col)
            }
        case "def_style":
            if let obj = params as? [String : AnyObject] {
                styleMap.defStyle(json: obj)
>>>>>>> 832bdd55
            }
        case "alert":
            if let obj = params as? [String : AnyObject], let msg = obj["msg"] as? String {
                DispatchQueue.main.async(execute: {
                    let alert =  NSAlert.init()
                    #if swift(>=2.3)
                        alert.alertStyle = .informational
                    #else
                        alert.alertStyle = .InformationalAlertStyle
                    #endif
                    alert.messageText = msg
                    alert.runModal()
                });
            }
        default:
            print("unknown method from core:", method)
        }
    }

<<<<<<< HEAD
=======
    func openDocument(_ sender: AnyObject) {
        let fileDialog = NSOpenPanel()
        if fileDialog.runModal() == NSFileHandlingPanelOKButton {
            if let path = fileDialog.url?.path {
                application(NSApp, openFile: path)
                NSDocumentController.shared().noteNewRecentDocumentURL(fileDialog.url!);
            }
        }
    }

    func newDocument(_ sender: AnyObject) {
        newWindow()
    }

    func application(_ sender: NSApplication, openFile filename: String) -> Bool {
        var appWindowController = NSApplication.shared().mainWindow?.delegate as? AppWindowController
        if !(appWindowController?.editView.isEmpty ?? false) {
            appWindowController = newWindow()
        }
        appWindowController!.filename = filename
        appWindowController!.editView.sendRpcAsync("open", params: ["filename": filename] as AnyObject)
        return true  // TODO: should be RPC instead of async, plumb errors
    }

>>>>>>> 832bdd55
    func applicationWillTerminate(_ aNotification: Notification) {
        // Insert code here to tear down your application
    }

}<|MERGE_RESOLUTION|>--- conflicted
+++ resolved
@@ -35,29 +35,7 @@
 
         self.dispatcher = dispatcher
     }
-<<<<<<< HEAD
     
-=======
-
-    func newWindow() -> AppWindowController {
-        let appWindowController = AppWindowController()
-        appWindowController.dispatcher = dispatcher
-        appWindowController.appDelegate = self
-        appWindowController.showWindow(self)
-        return appWindowController
-    }
-
-    // called by AppWindowController when window is created
-    func registerTab(_ tab: String, controller: AppWindowController) {
-        appWindowControllers[tab] = controller
-    }
-
-    // called by AppWindowController when window is closed
-    func unregisterTab(_ tab: String) {
-        appWindowControllers.removeValue(forKey: tab)
-    }
-
->>>>>>> 832bdd55
     func handleCoreCmd(_ json: Any) {
         guard let obj = json as? [String : Any],
             let method = obj["method"] as? String,
@@ -73,7 +51,6 @@
             if let obj = params as? [String : AnyObject], let update = obj["update"] as? [String : AnyObject] {
                 guard let tab = obj["tab"] as? String
                     else { print("tab missing from update event"); return }
-<<<<<<< HEAD
                 
                 for document in NSApplication.shared().orderedDocuments {
                     let doc = document as? Document
@@ -81,23 +58,27 @@
                         doc?.update(update)
                     }
                 }
-=======
-                guard let appWindowController = appWindowControllers[tab]
-                    else { print("tab " + tab + " not registered"); return }
-                appWindowController.editView.updateSafe(update: update)
             }
+//FIXME: convert to new document model
         case "scroll_to":
             if let obj = params as? [String : AnyObject], let line = obj["line"] as? Int, let col = obj["col"] as? Int {
                 guard let tab = obj["tab"] as? String
                     else { print("tab missing from update event"); return }
-                guard let appWindowController = appWindowControllers[tab]
-                    else { print("tab " + tab + " not registered"); return }
-                appWindowController.editView.scrollTo(line, col)
+                
+                for document in NSApplication.shared().orderedDocuments {
+                    let doc = document as? Document
+                    if doc?.tabName == tab {
+                        doc?.editView?.scrollTo(line, col)
+                        break
+                    }
+                }
+//                guard let document = appWindowControllers[tab]
+//                    else { print("tab " + tab + " not registered"); return }
+//                appWindowController.editView.scrollTo(line, col)
             }
         case "def_style":
             if let obj = params as? [String : AnyObject] {
                 styleMap.defStyle(json: obj)
->>>>>>> 832bdd55
             }
         case "alert":
             if let obj = params as? [String : AnyObject], let msg = obj["msg"] as? String {
@@ -117,33 +98,6 @@
         }
     }
 
-<<<<<<< HEAD
-=======
-    func openDocument(_ sender: AnyObject) {
-        let fileDialog = NSOpenPanel()
-        if fileDialog.runModal() == NSFileHandlingPanelOKButton {
-            if let path = fileDialog.url?.path {
-                application(NSApp, openFile: path)
-                NSDocumentController.shared().noteNewRecentDocumentURL(fileDialog.url!);
-            }
-        }
-    }
-
-    func newDocument(_ sender: AnyObject) {
-        newWindow()
-    }
-
-    func application(_ sender: NSApplication, openFile filename: String) -> Bool {
-        var appWindowController = NSApplication.shared().mainWindow?.delegate as? AppWindowController
-        if !(appWindowController?.editView.isEmpty ?? false) {
-            appWindowController = newWindow()
-        }
-        appWindowController!.filename = filename
-        appWindowController!.editView.sendRpcAsync("open", params: ["filename": filename] as AnyObject)
-        return true  // TODO: should be RPC instead of async, plumb errors
-    }
-
->>>>>>> 832bdd55
     func applicationWillTerminate(_ aNotification: Notification) {
         // Insert code here to tear down your application
     }
